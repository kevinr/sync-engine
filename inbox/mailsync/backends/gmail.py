"""
-----------------
GMAIL SYNC ENGINE
-----------------

Gmail is theoretically an IMAP backend, but it differs enough from standard
IMAP that we handle it differently. The state-machine rigamarole noted in
.imap.py applies, but we change a lot of the internal algorithms to fit Gmail's
structure.

Gmail has server-side threading, labels, and all messages are a subset of the
'All Mail' folder.

The only way to delete messages permanently on Gmail is to move a message to
the trash folder and then EXPUNGE.

We use Gmail's thread IDs locally, and download all mail via the All Mail
folder. We expand threads when downloading folders other than All Mail so the
user always gets the full thread when they look at mail.

"""
from __future__ import division
from collections import namedtuple
from datetime import datetime
from gevent import kill, spawn, sleep
from sqlalchemy.orm import joinedload, load_only

from inbox.util.itert import chunk, partition
from inbox.util.debug import bind_context

from inbox.crispin import GmailSettingError
from inbox.log import get_logger
from inbox.models import Message, Folder, Namespace, Account, Label
from inbox.models.backends.gmail import GmailAccount
from inbox.models.backends.imap import ImapFolderInfo, ImapUid, ImapThread
from inbox.models.constants import MAX_LABEL_NAME_LENGTH
from inbox.mailsync.backends.base import (mailsync_session_scope,
                                          THROTTLE_WAIT)
from inbox.mailsync.backends.imap.generic import UIDStack
from inbox.mailsync.backends.imap.condstore import CondstoreFolderSyncEngine
from inbox.mailsync.backends.imap.monitor import ImapSyncMonitor
from inbox.mailsync.backends.imap import common
log = get_logger()

PROVIDER = 'gmail'
SYNC_MONITOR_CLS = 'GmailSyncMonitor'

GMetadata = namedtuple('GMetadata', 'msgid thrid throttled')


class GmailSyncMonitor(ImapSyncMonitor):
    def __init__(self, *args, **kwargs):
        kwargs['retry_fail_classes'] = [GmailSettingError]
        ImapSyncMonitor.__init__(self, *args, **kwargs)
        self.sync_engine_class = GmailFolderSyncEngine

    def save_folder_names(self, db_session, raw_folders):
        """
        Save the folders, labels present on the remote backend for an account.

        * Create Folder/ Label objects.
        * Delete Folders/ Labels that no longer exist on the remote.

        Notes
        -----
        Gmail uses IMAP folders and labels.
        Canonical folders ('all', 'trash', 'spam') are therefore mapped to both
        Folder and Label objects, everything else is created as a Label only.

        We don't canonicalize names to lowercase when saving because
        different backends may be case-sensitive or otherwise - code that
        references saved names should canonicalize if needed when doing
        comparisons.

        """
        account = db_session.query(Account).get(self.account_id)
        assert 'all' in {f.role for f in raw_folders},\
            'Account {} has no detected All Mail folder'.\
            format(account.email_address)

        # Create new labels, folders
        for raw_folder in raw_folders:
            if raw_folder.role == 'starred':
                # The starred state of messages is tracked separately
                # (we set Message.is_starred from the '\\Flagged' flag)
                continue

            Label.find_or_create(db_session, account,
                                 raw_folder.display_name, raw_folder.role)

            if raw_folder.role in ('all', 'spam', 'trash'):
                folder = Folder.find_or_create(db_session, account,
                                               raw_folder.display_name,
                                               raw_folder.role)
                if folder.name != raw_folder.display_name:
                    log.info('Folder name changed on remote',
                             account_id=self.account_id,
                             role=raw_folder.role,
                             new_name=raw_folder.display_name,
                             name=folder.name)
                    folder.name = raw_folder.display_name

        # Ensure sync_should_run is True for the folders we want to sync (for
        # Gmail, that's just all folders, since we created them above if
        # they didn't exist.)
        for folder in account.folders:
            if folder.imapsyncstatus:
                folder.imapsyncstatus.sync_should_run = True
        db_session.commit()


class GmailFolderSyncEngine(CondstoreFolderSyncEngine):
    def __init__(self, *args, **kwargs):
        CondstoreFolderSyncEngine.__init__(self, *args, **kwargs)
        self.saved_uids = set()

    def is_all_mail(self, crispin_client):
        return self.folder_name in crispin_client.folder_names()['all']

    def should_idle(self, crispin_client):
        return self.is_all_mail(crispin_client)

    def initial_sync_impl(self, crispin_client):
        # We wrap the block in a try/finally because the greenlets like
        # change_poller need to be killed when this greenlet is interrupted
        change_poller = None
        try:
            with mailsync_session_scope() as db_session:
                local_uids = common.all_uids(self.account_id, db_session,
                                             self.folder_id)
            remote_uids = sorted(crispin_client.all_uids(), key=int)
            remote_uid_count = len(remote_uids)
            with self.syncmanager_lock:
                with mailsync_session_scope() as db_session:
                    self.remove_deleted_uids(db_session, local_uids,
                                             remote_uids)
                    unknown_uids = set(remote_uids) - local_uids
                    self.update_uid_counts(
                        db_session, remote_uid_count=remote_uid_count,
                        download_uid_count=len(unknown_uids))

            remote_g_metadata = crispin_client.g_metadata(unknown_uids)
            download_stack = UIDStack()
            change_poller = spawn(self.poll_for_changes, download_stack)
            bind_context(change_poller, 'changepoller', self.account_id,
                         self.folder_id)
            if self.is_all_mail(crispin_client):
                # Put UIDs on the stack such that UIDs for messages in the
                # inbox get downloaded first, and such that higher (i.e., more
                # recent) UIDs get downloaded before lower ones.
                inbox_uids = crispin_client.search_uids(['X-GM-LABELS inbox'])
                inbox_uid_set = set(inbox_uids)
                # Note that we have to be checking membership in a /set/ for
                # performance.
                ordered_uids_to_sync = [u for u in sorted(remote_uids) if u not
                                        in inbox_uid_set] + sorted(inbox_uids)
                for uid in ordered_uids_to_sync:
                    if uid in remote_g_metadata:
                        metadata = GMetadata(remote_g_metadata[uid].msgid,
                                             remote_g_metadata[uid].thrid,
                                             self.throttled)
                        download_stack.put(uid, metadata)
                self.__download_queued_threads(crispin_client, download_stack)
            else:
                full_download = self.__deduplicate_message_download(
                    crispin_client, remote_g_metadata, unknown_uids)
                for uid in sorted(full_download):
                    download_stack.put(uid, None)
                self.download_uids(crispin_client, download_stack)
        finally:
            if change_poller is not None:
                # schedule change_poller to die
                kill(change_poller)

    def resync_uids_impl(self):
        with mailsync_session_scope() as db_session:
            imap_folder_info_entry = db_session.query(ImapFolderInfo)\
                .options(load_only('uidvalidity', 'highestmodseq'))\
                .filter_by(account_id=self.account_id,
                           folder_id=self.folder_id)\
                .one()
            with self.conn_pool.get() as crispin_client:
                crispin_client.select_folder(self.folder_name,
                                             lambda *args: True)
                uidvalidity = crispin_client.selected_uidvalidity
                if uidvalidity <= imap_folder_info_entry.uidvalidity:
                    # if the remote UIDVALIDITY is less than or equal to -
                    # from my (siro) understanding it should not be less than -
                    # the local UIDVALIDITY log a debug message and exit right
                    # away
                    log.debug('UIDVALIDITY unchanged')
                    return
                msg_uids = crispin_client.all_uids()
                mapping = {g_msgid: msg_uid for msg_uid, g_msgid in
                           crispin_client.g_msgids(msg_uids).iteritems()}
            imap_uid_entries = db_session.query(ImapUid)\
                .options(load_only('msg_uid'),
                         joinedload('message').load_only('g_msgid'))\
                .filter_by(account_id=self.account_id,
                           folder_id=self.folder_id)

            chunk_size = 1000
            for entry in imap_uid_entries.yield_per(chunk_size):
                if entry.message.g_msgid in mapping:
                    log.debug('X-GM-MSGID {} from UID {} to UID {}'.format(
                        entry.message.g_msgid,
                        entry.msg_uid,
                        mapping[entry.message.g_msgid]))
                    entry.msg_uid = mapping[entry.message.g_msgid]
                else:
                    db_session.delete(entry)
            log.debug('UIDVALIDITY from {} to {}'.format(
                imap_folder_info_entry.uidvalidity, uidvalidity))
            imap_folder_info_entry.uidvalidity = uidvalidity
            imap_folder_info_entry.highestmodseq = None
            db_session.commit()

    def highestmodseq_callback(self, crispin_client, new_uids, updated_uids,
                               download_stack, async_download):
        log.debug('running highestmodseq callback')
        uids = new_uids + updated_uids
        g_metadata = crispin_client.g_metadata(uids)
        to_download = self.__deduplicate_message_download(
            crispin_client, g_metadata, uids)
        if self.is_all_mail(crispin_client):
            for uid in sorted(to_download):
                # IMAP will just return no data for a UID if it's
                # disappeared from the folder in the meantime.
                if uid in g_metadata:
                    download_stack.put(
                        uid, GMetadata(False, g_metadata[uid].msgid,
                                       g_metadata[uid].thrid))
            if not async_download:
                self.__download_queued_threads(crispin_client, download_stack)
        else:
            for uid in sorted(to_download):
                download_stack.put(uid, None)
            if not async_download:
                self.download_uids(crispin_client, download_stack)

    def __deduplicate_message_download(self, crispin_client, remote_g_metadata,
                                       uids):
        """
        Deduplicate message download using X-GM-MSGID.

        Returns
        -------
        list
            Deduplicated UIDs.

        """
        with mailsync_session_scope() as db_session:
            local_g_msgids = g_msgids(self.namespace_id, db_session,
                                      in_={remote_g_metadata[uid].msgid
                                           for uid in uids if uid in
                                           remote_g_metadata})

        full_download, imapuid_only = partition(
            lambda uid: uid in remote_g_metadata and
            remote_g_metadata[uid].msgid in local_g_msgids,
            sorted(uids, key=int))
        if imapuid_only:
            log.info('downloading new uids for existing messages',
                     count=len(imapuid_only))
            add_new_imapuids(crispin_client, remote_g_metadata,
                             self.syncmanager_lock, imapuid_only)

        return full_download

    def __deduplicate_message_object_creation(self, db_session, raw_messages):
        new_g_msgids = {msg.g_msgid for msg in raw_messages}
        existing_g_msgids = g_msgids(self.namespace_id, db_session,
                                     in_=new_g_msgids)
        return [msg for msg in raw_messages if msg.g_msgid not in
                existing_g_msgids]

    def add_message_attrs(self, db_session, new_uid, msg):
        """ Gmail-specific post-create-message bits. """
        # Disable autoflush so we don't try to flush a message with null
        # thread_id, causing a crash, and so that we don't flush on each
        # added/removed label.
        with db_session.no_autoflush:
            # NOTE: g_thrid == g_msgid on the first message in the thread :)
            new_uid.message.g_msgid = msg.g_msgid
            new_uid.message.g_thrid = msg.g_thrid

            # We rely on Gmail's threading instead of our threading algorithm.
            new_uid.message.thread = ImapThread.from_gmail_message(
                db_session, new_uid.account.namespace, new_uid.message)

        return new_uid

    def download_and_commit_uids(self, crispin_client, uids):
        start = datetime.utcnow()
        raw_messages = crispin_client.uids(uids)
        if not raw_messages:
            return 0
        new_uids = set()
        with self.syncmanager_lock:
            # there is the possibility that another green thread has already
            # downloaded some message(s) from this batch... check within the
            # lock
            with mailsync_session_scope() as db_session:
                raw_messages = self.__deduplicate_message_object_creation(
                    db_session, raw_messages)
                if not raw_messages:
                    return 0

                account = db_session.query(Account).get(self.account_id)
                folder = db_session.query(Folder).get(self.folder_id)
                for msg in raw_messages:
                    uid = self.create_message(db_session, account, folder,
                                              msg)
                    if uid is not None:
                        db_session.add(uid)
                        db_session.flush()
                        new_uids.add(uid)
                db_session.commit()

        # If we downloaded uids, record message velocity (#uid / latency)
        if self.state == "initial" and len(new_uids):
            self._report_message_velocity(datetime.utcnow() - start,
                                          len(new_uids))

<<<<<<< HEAD
=======
        if self.is_first_message:
            self._report_first_message()
            self.is_first_message = False

>>>>>>> de968ae7
        self.saved_uids.update(new_uids)
        return len(new_uids)

    def __download_queued_threads(self, crispin_client, download_stack):
        """
        Download threads until `download_stack` is empty.

        UIDs and g_metadata that come out of `download_stack` are for
        the _folder that threads are being expanded in_.

        Threads are downloaded in the order they come out of the stack, which
        _ought_ to be putting newest threads at the top. Messages are
        downloaded oldest-to-newest in thread. (Threads are expanded to all
        messages in the email archive that belong to the threads corresponding
        to the given uids.)

        """
        log.info('Total pending UIDS', num_total_messages=len(download_stack))

        log.info('Expanding threads and downloading messages.')
        # Since we do thread expansion, for any given thread, even if we
        # already have the UID in the given GMessage downloaded, we may not
        # have _every_ message in the thread. We have to expand it and make
        # sure we have all messages.
        while not download_stack.empty():
            uid, metadata = download_stack.peekitem()
            if uid in self.saved_uids:
                download_stack.pop(uid)
                continue
            # TODO(emfree): a significantly higher-performing alternative would
            # be to maintain a complete metadata map `self.g_metadata` and just
            # reference it here.
            thread_uids = crispin_client.expand_thread(metadata.thrid)
            thread_g_metadata = crispin_client.g_metadata(thread_uids)
            self.__download_thread(crispin_client,
                                   thread_g_metadata,
                                   metadata.thrid, thread_uids)
            download_stack.pop(uid)
            self.heartbeat_status.publish()
            if self.throttled and metadata is not None and metadata.throttled:
                # Check to see if the account's throttled state has been
                # modified. If so, immediately accelerate.
                with mailsync_session_scope() as db_session:
                    acc = db_session.query(Account).get(self.account_id)
                    self.throttled = acc.throttled
                log.debug('throttled; sleeping')
                if self.throttled:
                    sleep(THROTTLE_WAIT)
        log.info('Message download queue emptied')
        # Intentionally don't report which UIDVALIDITY we've saved messages to
        # because we have All Mail selected and don't have the UIDVALIDITY for
        # the folder we're actually downloading messages for.

    def __download_thread(self, crispin_client, thread_g_metadata, g_thrid,
                          thread_uids):
        """
        Download all messages in thread identified by `g_thrid`.

        Messages are downloaded oldest-first via All Mail, which allows us
        to get the entire thread regardless of which folders it's in. We do
        oldest-first so that if the thread started with a message sent from the
        Inbox API, we can reconcile this thread appropriately with the existing
        message/thread.
        """
        log.debug('downloading thread',
                  g_thrid=g_thrid, message_count=len(thread_uids))
        to_download = self.__deduplicate_message_download(
            crispin_client, thread_g_metadata, thread_uids)
        log.debug(deduplicated_message_count=len(to_download))
        for uids in chunk(to_download, crispin_client.CHUNK_SIZE):
            self.download_and_commit_uids(
                crispin_client, uids)
        return len(to_download)


def g_msgids(namespace_id, session, in_):
    if not in_:
        return []
    # Easiest way to account-filter Messages is to namespace-filter from
    # the associated thread. (Messages may not necessarily have associated
    # ImapUids.)
    in_ = {long(i) for i in in_}  # in case they are strings
    if len(in_) > 1000:
        # If in_ is really large, passing all the values to MySQL can get
        # deadly slow. (Approximate threshold empirically determined)
        query = session.query(Message.g_msgid).join(Namespace). \
            filter(Message.namespace_id == namespace_id).all()
        return sorted(g_msgid for g_msgid, in query if g_msgid in in_)
    # But in the normal case that in_ only has a few elements, it's way better
    # to not fetch a bunch of values from MySQL only to return a few of them.
    query = session.query(Message.g_msgid). \
        filter(Message.namespace_id == namespace_id,
               Message.g_msgid.in_(in_)).all()
    return {g_msgid for g_msgid, in query}


def add_new_imapuids(crispin_client, remote_g_metadata, syncmanager_lock,
                     uids):
    """
    Add ImapUid entries only for (already-downloaded) messages.

    If a message has already been downloaded via another folder, we only need
    to add `ImapUid` accounting for the current folder. `Message` objects
    etc. have already been created.

    """
    flags = crispin_client.flags(uids)

    with syncmanager_lock:
        with mailsync_session_scope() as db_session:
            # Since we prioritize download for messages in certain threads, we
            # may already have ImapUid entries despite calling this method.
            local_folder_uids = {uid for uid, in
                                 db_session.query(ImapUid.msg_uid).join(Folder)
                                 .filter(
                                     ImapUid.account_id ==
                                     crispin_client.account_id,
                                     Folder.name ==
                                     crispin_client.selected_folder_name,
                                     ImapUid.msg_uid.in_(uids))}
            uids = [uid for uid in uids if uid not in local_folder_uids]

            if uids:
                acc = db_session.query(GmailAccount).get(
                    crispin_client.account_id)

                # Collate message objects to relate the new imapuids to
                imapuid_for = dict([(metadata.msgid, uid) for (uid, metadata)
                                    in remote_g_metadata.items()
                                    if uid in uids])
                imapuid_g_msgids = [remote_g_metadata[uid].msgid for uid in
                                    uids]
                message_for = dict([(imapuid_for[m.g_msgid], m) for m in
                                    db_session.query(Message).join(ImapThread)
                                    .filter(
                                        Message.g_msgid.in_(imapuid_g_msgids),
                                        ImapThread.namespace_id ==
                                        acc.namespace.id)])

                # Stop Folder.find_or_create()'s query from triggering a flush.
                with db_session.no_autoflush as session:
                    new_imapuids = [ImapUid(
                        account=acc,
                        folder=Folder.find_or_create(
                            db_session, acc,
                            crispin_client.selected_folder_name),
                        msg_uid=uid, message=message_for[uid]) for uid in uids
                        if uid in message_for]
                    for uid in new_imapuids:
                        # Skip uids which have disappeared in the meantime
                        if uid.msg_uid in flags:
                            uid.update_flags(flags[uid.msg_uid].flags)
                            uid.update_labels(flags[uid.msg_uid].labels)

                            common.update_message_metadata(session, uid)

                db_session.add_all(new_imapuids)
                db_session.commit()<|MERGE_RESOLUTION|>--- conflicted
+++ resolved
@@ -322,13 +322,10 @@
             self._report_message_velocity(datetime.utcnow() - start,
                                           len(new_uids))
 
-<<<<<<< HEAD
-=======
         if self.is_first_message:
             self._report_first_message()
             self.is_first_message = False
 
->>>>>>> de968ae7
         self.saved_uids.update(new_uids)
         return len(new_uids)
 
